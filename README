Required libraries:
(remember to install with pip3 for Python 3!)
numpy
urllib.request
xarray
random
unittest
<<<<<<< HEAD
parameterized.parameterized
=======
parametrized.parameterized
pandas
pathlib
xarray
os
itertools
spectrum
scipy
>>>>>>> bbb1642b


Plan for inversion:

1. Get it working with surface wave data only first.

    a. Set up starting velocity model
    b. Set up forward model for surface waves  (d = Gm)
          - go from velocity model to predicted phase velocities
    c. Set up the inversion (m = (G'G)^-1 G'd)
          - go from misfit to observations to updated model (see below)
    d. Repeat b & c with updated starting model



      More on that inversion...
          - m = (G' * We * G  + ε^2 * Wm )^-1  (G' * We * d + ε^2 * Wm * <m>)
          - G matrix is the Frechet kernels for each model parameter as rows,
            with each row representing a different period
            (n_periods x n_depth_points*n_model_parameters matrix)
          - Model is a column vector with the model parameters as f(depth)
          - Actually we're damping towards a model, m, instead of dm
                G(m-m0) = dobs - d0
                Gm = G*m0 + dobs - d0
                Gm = Ddobs
          - Data: dCL = observed_phase_vel(i_period) - MINEOS_phase_vel(i_period)
                  dCR - as dCL but for Rayleigh not Love
                  dobs = [dCL, dCR]'*1000; (misfit in m/s)

                  Dd = G*m0
                  DdCL = Dd(Love_periods)' + dCL
                  DdCR = Dd(Rayleigh periods)' + dCR
                  Ddobs = [DdCL, DdCR]';
          - Inversion formulated as...
                  F * m_est  = f
                  F  	=   [    sqrt(We) * G ;    εD   ]
                  f 	=   [    sqrt(We) * d ;    εD<m>   ]
                  (Wm 	=   D' * D  (model damping weighting matrix))
                  Where D = H, D<m> = h (constraint equations & damping)

                  H is (n_constraints x n_depth_points*n_model_parameters)
                    H = stack of all individual constraints (e.g. second order
                        smoothing, a priori info)
                  h is (n_constraints x 1) vector
                    h = zero, often
                  Both H and h are multiplied by layer specific damping parameters
                  (ε in above equation), often called damp_XXXXX - a preset constant
                  These are then further damped by 'epsilon_HhD' (= 1), so can control
                  overall significance of a priori constraints vs. data constraints

                  We is (n_periods x n_periods) matrix for weighting the data
                    We = diagonal matrix, where the value is 1/std(data at that period)
                  Data are further damped by 'epsilon_Gmd_vec' (set to about 0.1,
                  but dependent on period here).

                  F = [epsilon_Gmd_vec * sqrt(We) * GG;     epsilon_HhD * H]
                  f = [epsilon_Gmd_vec * sqrt(We) * Ddobs;  epsilon_HhD * h]

                  Finv = (F'*F + epsilon_0norm * eye(NF, NF)) \ F';
                      This is damped least squares: m = (G'G + ε^2 I) G' d
                      epsilon_0norm = 1e-11, hardwired.

                  So in addition to all of the data quality, layer, and
                  data vs. a priori specific damping, there is general damping
                  applied to the final inversion.<|MERGE_RESOLUTION|>--- conflicted
+++ resolved
@@ -5,10 +5,7 @@
 xarray
 random
 unittest
-<<<<<<< HEAD
 parameterized.parameterized
-=======
-parametrized.parameterized
 pandas
 pathlib
 xarray
@@ -16,7 +13,6 @@
 itertools
 spectrum
 scipy
->>>>>>> bbb1642b
 
 
 Plan for inversion:
