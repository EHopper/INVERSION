--- conflicted
+++ resolved
@@ -245,18 +245,9 @@
     execfile, qfile = _write_q_correction(parameters, save_name, l_run)
     _run_execfile(execfile)
 
-<<<<<<< HEAD
-    phase_vel, group_vel = _read_qfile(qfile, periods)
-
-    # Calculate the Frechet kernels
-    execfile = _write_kernel_calc(parameters, save_name, l_run)
-=======
     phase_vel = _read_qfile(qfile, periods)
 
     return phase_vel, n_runs
->>>>>>> 87300883
-
-    return phase_vel, group_vel
 
 
 
@@ -467,23 +458,6 @@
 
 
 def _read_qfile(qfile, periods):
-<<<<<<< HEAD
-    """ Read Q corrected output in, and interpolate over desired periods.
-    """
-
-    with open(qfile, 'r') as fid:
-        n_q_lines = int(fid.readline())
-
-    qf = pd.read_csv(qfile, sep='\s+', skiprows=n_q_lines+2, header=None)
-    qf.columns = ['n', 'l', 'w_mHz', 'Q', 'phi', 'ph_vel', 'gr_vel',
-                  'ph_vel_qcorrected', 'T_qcorrected', 'T_sec']
-    # Flip the df so it is increasing in period (rather than spherical order)
-    qf = qf[::-1]
-    phase_vel = np.interp(periods, qf.T_qcorrected, qf.ph_vel_qcorrected)
-    group_vel = np.interp(periods, qf.T_sec, qf.gr_vel)
-
-    return phase_vel, group_vel
-=======
     """
     Note we are returning the Q corrected phase velocity only
     """
@@ -623,5 +597,4 @@
 
     kernels = kernels[['z', 'period', 'vsv', 'vpv', 'vsh', 'vph', 'eta', 'rho']]
 
-    return kernels
->>>>>>> 87300883
+    return kernels